###################################################
# Image Captioning with Deep Reinforcement Learning
# SJSU CMPE-297-03 | Spring 2020
#
#
# Team:
# Pratikkumar Prajapati
# Aashay Mokadam
# Karthik Munipalle
###################################################

import torch
import torch.nn as nn
from torch.nn import functional as F
import numpy as np

device = torch.device("cuda" if torch.cuda.is_available() else "cpu")
MAX_SEQ_LEN = 17 # the max captions len in the dataset

def repackage_hidden(h):
    """
    Wraps hidden states in new Tensors, to detach them from their history.
    @param h:
    @return:
    """

    if isinstance(h, torch.Tensor):
        return h.detach().to(device)
    else:
        return tuple(repackage_hidden(v) for v in h)


class PolicyNetwork(nn.Module):
    """
    This is the Policy Network class. Works as an actor of the system.

    Models sequential data (image captions) by initializing LSTM hidden
    states with embedded image features (from a pretrained VGG16 model)
    """

    def __init__(self, word_to_idx, input_dim=512, wordvec_dim=512, hidden_dim=512,
                 pretrained_embeddings=None, bidirectional=False):
        """

        @param word_to_idx: dict of word to index
        @param input_dim: dimensions of input features
        @param wordvec_dim: dimensions of embeddings
        @param hidden_dim: dimensions of hidden layers
        @param pretrained_embeddings: (optional) pretrained word vectors to use
        @param bidirectional: (optional) flag - whether to use bidirectional recurrent networks
        """
        super(PolicyNetwork, self).__init__()

        self.bidirectional = bidirectional
        self.word_to_idx = word_to_idx
        self.idx_to_word = {i: w for w, i in word_to_idx.items()}

        vocab_size = len(word_to_idx)
        num_dim = 2 if self.bidirectional else 1

        if pretrained_embeddings is not None:
            self.caption_embedding = nn.Embedding.from_pretrained(torch.FloatTensor(pretrained_embeddings), freeze=True)
            wordvec_dim = pretrained_embeddings.shape[1]
        else:
            self.caption_embedding = nn.Embedding(vocab_size, wordvec_dim)

        self.cnn2linear = nn.Linear(input_dim, hidden_dim*num_dim)
        self.lstm = nn.LSTM(wordvec_dim, hidden_dim, batch_first=True, bidirectional=self.bidirectional)
        self.linear2vocab = nn.Linear(hidden_dim * num_dim, vocab_size)

    def forward(self, features, captions):

        input_captions = self.caption_embedding(captions)

        hidden_init = self.cnn2linear(features)
        if self.bidirectional:
<<<<<<< HEAD
            hidden_init = torch.cat(torch.split(hidden_init, int(hidden_init.shape[-1]/2), dim=-1), dim=0)
=======
            hidden_init = torch.cat([self.cnn2linear(features), self.cnn2linear(features)], dim=0)
        else:
            hidden_init = self.cnn2linear(features)
>>>>>>> 8ab37e99
        cell_init = torch.zeros_like(hidden_init)

        output, _ = self.lstm(input_captions, (hidden_init, cell_init))

        output = self.linear2vocab(output)

        return output


class ValueNetworkRNN(nn.Module):
    """
    This is RNN submodule of the main Value Network. It gets wrapped by the Value Network.

    Embeds a sequence (caption) into a vector space, then models it via an LSTM layer
    """

    def __init__(self, word_to_idx, input_dim=512, wordvec_dim=512, hidden_dim=512,
                 pretrained_embeddings=None, bidirectional=False):
        """

        @param word_to_idx: dict of word to index
        @param input_dim: dimensions of input features
        @param wordvec_dim: dimensions of embeddings
        @param hidden_dim: dimensions of hidden layers
        @param pretrained_embeddings: (optional) pretrained word vectors to use
        @param bidirectional: (optional) flag - whether to use bidirectional recurrent networks
        """
        super(ValueNetworkRNN, self).__init__()

        self.bidirectional = bidirectional
        self.hidden_dim = hidden_dim
        self.word_to_idx = word_to_idx
        self.idx_to_word = {i: w for w, i in word_to_idx.items()}
        vocab_size = len(word_to_idx)

        if pretrained_embeddings is not None:
            self.caption_embedding = nn.Embedding.from_pretrained(torch.FloatTensor(pretrained_embeddings), freeze=True)
            wordvec_dim = pretrained_embeddings.shape[1]
        else:
            self.caption_embedding = nn.Embedding(vocab_size, wordvec_dim)

        self.init_hidden()
        self.lstm = nn.LSTM(wordvec_dim, hidden_dim, bidirectional=self.bidirectional)

    def init_hidden(self):
        if self.bidirectional:
            self.hidden_cell = (
                torch.zeros(2, 1, self.hidden_dim).to(device), torch.zeros(2, 1, self.hidden_dim).to(device))
        else:
            self.hidden_cell = (
                torch.zeros(1, 1, self.hidden_dim).to(device), torch.zeros(1, 1, self.hidden_dim).to(device))

    def forward(self, captions):

        input_captions = self.caption_embedding(captions)
        output, self.hidden_cell = self.lstm(input_captions.view(len(input_captions), 1, -1), self.hidden_cell)

        return output


class ValueNetwork(nn.Module):
    """
    This is the main Value Network class. it acts as a Critic of the system.

    Combines (via concatenation) the embedded image features (from pretrained VGG16)
    and the image caption (sequential representation via the ValueNetworkRNN embedding)
    and puts the joint features through feed-forward layers (i.e. multi-level perceptron)
    to get a scalar value.
    """

    def __init__(self, word_to_idx, pretrained_embeddings=None, bidirectional=False):
        """

        @param word_to_idx: dict of word to index
        @param pretrained_embeddings: (optional) pretrained word vectors to use
        @param bidirectional: (optional) flag - whether to use bidirectional recurrent networks
        """
        super(ValueNetwork, self).__init__()

        self.bidirectional = bidirectional
        self.valrnn = ValueNetworkRNN(word_to_idx, pretrained_embeddings=pretrained_embeddings,
                                      bidirectional=self.bidirectional)
        self.linear1 = nn.Linear(1024, 512)
        self.linear2 = nn.Linear(512, 1)

        if self.bidirectional:
            self.rnn_linear = nn.Linear(1024, 512)

    def forward(self, features, captions):

        for t in range(captions.shape[1]):
            value_rnn_output = self.valrnn(captions[:, t])

        if self.bidirectional:
            value_rnn_output = self.rnn_linear(value_rnn_output)
        value_rnn_output = value_rnn_output.squeeze(0).squeeze(1)

        state = torch.cat((features, value_rnn_output), dim=1)

        output = self.linear1(state)
        output = self.linear2(output)

        return output


class RewardNetworkRNN(nn.Module):
    """
    This is RNN submodule of the main Reward Network. It gets wrapped by the Reward Network.
    Embeds sequential data (captions) and models it through a Gated Recurrent Unit layer.
    """

    def __init__(self, word_to_idx, input_dim=512, wordvec_dim=512, hidden_dim=512,
                 pretrained_embeddings=None, bidirectional=False):
        """

        @param word_to_idx: dict of word to index
        @param input_dim: dimensions of input features
        @param wordvec_dim: dimensions of embeddings
        @param hidden_dim: dimensions of hidden layers
        @param pretrained_embeddings: (optional) pretrained word vectors to use
        @param bidirectional: (optional) flag - whether to use bidirectional recurrent networks
        """
        super(RewardNetworkRNN, self).__init__()

        self.bidirectional = bidirectional
        self.hidden_dim = hidden_dim
        self.word_to_idx = word_to_idx
        self.idx_to_word = {i: w for w, i in word_to_idx.items()}
        vocab_size = len(word_to_idx)

        if pretrained_embeddings is not None:
            self.caption_embedding = nn.Embedding.from_pretrained(torch.FloatTensor(pretrained_embeddings), freeze=True)
            wordvec_dim = pretrained_embeddings.shape[1]
        else:
            self.caption_embedding = nn.Embedding(vocab_size, wordvec_dim)

        self.init_hidden()
        self.gru = nn.GRU(wordvec_dim, hidden_dim, bidirectional=self.bidirectional)

    def init_hidden(self):
        if self.bidirectional:
            self.hidden_cell = torch.zeros(2, 1, self.hidden_dim).to(device)
        else:
            self.hidden_cell = torch.zeros(1, 1, self.hidden_dim).to(device)

    def forward(self, captions):

        input_captions = self.caption_embedding(captions)
        output, self.hidden_cell = self.gru(input_captions.view(len(input_captions), 1, -1), self.hidden_cell)

        return output


class RewardNetwork(nn.Module):
    """
    This is the main Reward Network. 
    Projects semantic data (via GRU modelling representations) and visual data (via pretrained VGG16 features)
    onto a shared embedding vector space.
    """

    def __init__(self, word_to_idx, pretrained_embeddings=None, bidirectional=False):
        """

        @param word_to_idx: dict of word to index
        @param pretrained_embeddings: (optional) pretrained word vectors to use
        @param bidirectional: (optional) flag - whether to use bidirectional recurrent networks
        """
        super(RewardNetwork, self).__init__()
        self.bidirectional = bidirectional
        rnn_out_dim = 1024 if self.bidirectional else 512
        self.rewrnn = RewardNetworkRNN(word_to_idx, pretrained_embeddings=pretrained_embeddings,
                                       bidirectional=self.bidirectional)
        self.visual_embed = nn.Linear(512, 512)
        self.semantic_embed = nn.Linear(rnn_out_dim, 512)

    def forward(self, features, captions):
        for t in range(captions.shape[1]):
            reward_rnn_output = self.rewrnn(captions[:, t])

        reward_rnn_output = reward_rnn_output.squeeze(0).squeeze(1)

        se = self.semantic_embed(reward_rnn_output)
        ve = self.visual_embed(features)

        return ve, se


class AdvantageActorCriticNetwork(nn.Module):
    """
    The core Advantage Actor Critic class. It wraps the value and policy networks and works as an Agent
    for image caption predictions.
    """

    def __init__(self, value_network, policy_network):
        """

        @param value_network: The value network to that acts as the critic for training
        @param policy_network: The policy network that acts as the actor for training
        """
        super(AdvantageActorCriticNetwork, self).__init__()

        self.value_network = value_network
        self.policy_network = policy_network

    def forward(self, features, captions):
        # Get value from value network
        values = self.value_network(features, captions)
        # Get action probabilities from policy network
        probs = self.policy_network(features.unsqueeze(0), captions)[:, -1:, :]
        return values, probs<|MERGE_RESOLUTION|>--- conflicted
+++ resolved
@@ -64,7 +64,7 @@
         else:
             self.caption_embedding = nn.Embedding(vocab_size, wordvec_dim)
 
-        self.cnn2linear = nn.Linear(input_dim, hidden_dim*num_dim)
+        self.cnn2linear = nn.Linear(input_dim, hidden_dim * num_dim)
         self.lstm = nn.LSTM(wordvec_dim, hidden_dim, batch_first=True, bidirectional=self.bidirectional)
         self.linear2vocab = nn.Linear(hidden_dim * num_dim, vocab_size)
 
@@ -74,13 +74,7 @@
 
         hidden_init = self.cnn2linear(features)
         if self.bidirectional:
-<<<<<<< HEAD
             hidden_init = torch.cat(torch.split(hidden_init, int(hidden_init.shape[-1]/2), dim=-1), dim=0)
-=======
-            hidden_init = torch.cat([self.cnn2linear(features), self.cnn2linear(features)], dim=0)
-        else:
-            hidden_init = self.cnn2linear(features)
->>>>>>> 8ab37e99
         cell_init = torch.zeros_like(hidden_init)
 
         output, _ = self.lstm(input_captions, (hidden_init, cell_init))
