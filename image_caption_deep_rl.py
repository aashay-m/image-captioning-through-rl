--- conflicted
+++ resolved
@@ -100,13 +100,8 @@
     print_green(f'[Info] Training A2C Network')
     with torch.autograd.set_detect_anomaly(True):
         a2cNetwork = train_a2c_network(train_data=data, save_paths=save_paths, network_paths=network_paths, \
-<<<<<<< HEAD
-                                       epoch_count=args.epochs, episodes=args.episodes, usePretrained=args.pretrained)
-        # set the flag usePretrained to use the pretrained models. It is true by default.
-=======
-                        epoch_count=args.epochs, episodes=args.episodes,usePretrained=args.pretrained,plot_freq=args.plot) 
+                        epoch_count=args.epochs, episodes=args.episodes,usePretrained=args.pretrained,plot_freq=args.plot)
                         # set the flag usePretrained to use the pretrained models. It is true by default.
->>>>>>> 9cfd83eb
     print_green(f'[Info] A2C Network trained')
 
     print_green(f'[Info] Testing A2C Network')
@@ -132,7 +127,6 @@
                         default=0)
     parser.add_argument('--test_size', type=int, help='Size of the test set to use', default=40504)
     parser.add_argument('--epochs', type=int, help='Number of Epochs to use for Training the A2C Network', default=100)
-<<<<<<< HEAD
     parser.add_argument('--episodes', type=int, help='Number of Episodes to use for Training the A2C Network',
                         default=10000)
     parser.add_argument('--pretrained', type=bool, help='Number of Episodes to use for Training the A2C Network',
@@ -140,12 +134,9 @@
     parser.add_argument('--postprocess', type=bool,
                         help='Post process data to download images from the validation cycle',
                         default=True)
-=======
-    parser.add_argument('--episodes', type=int, help='Number of Episodes to use for Training the A2C Network', default=10000)
-    parser.add_argument('--pretrained', type=bool, help='If true the training will use pretrained models, True By default', default=True)
     parser.add_argument('--plot', type=int, help='records the data for tensorboard plots after this many episodes', default=10)
         
->>>>>>> 9cfd83eb
+
     args = parser.parse_args()
 
     main(args)