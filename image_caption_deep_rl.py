--- conflicted
+++ resolved
@@ -91,16 +91,12 @@
     return save_paths, image_caption_data, network_paths,LOG_DIR
 
 def main(args):
-<<<<<<< HEAD
 
     if os.path.isdir(os.path.split(args.test_model)[0]):
         base_path = os.path.split(args.test_model)[0]
     else:
         base_path = None
     save_paths, image_caption_data, network_paths = setup(base_path)
-=======
-    save_paths, image_caption_data, network_paths,LOG_DIR = setup()
->>>>>>> c03b89a8
 
     max_train = None if args.training_size == 0 else args.training_size  # set None for whole training dataset
     max_train_str = '' if max_train == None else str(max_train)
@@ -115,14 +111,8 @@
     else:
         print_green(f'[Info] Training A2C Network')
         a2cNetwork = train_a2c_network(train_data=data, save_paths=save_paths, network_paths=network_paths, \
-<<<<<<< HEAD
-                        epoch_count=args.epochs, episodes=args.episodes, usePretrained=args.pretrained, plot_freq=args.plot) 
+                        plot_dir=LOG_DIR, epoch_count=args.epochs, episodes=args.episodes, usePretrained=args.pretrained, plot_freq=args.plot) 
         print_green(f'[Info] A2C Network trained')
-=======
-                        plot_dir = LOG_DIR,epoch_count=args.epochs, episodes=args.episodes,usePretrained=args.pretrained,plot_freq=args.plot)
-                        # set the flag usePretrained to use the pretrained models. It is true by default.
-    print_green(f'[Info] A2C Network trained')
->>>>>>> c03b89a8
 
     print_green(f'[Info] Testing A2C Network')
     test_a2c_network(a2cNetwork, test_data=data, \
@@ -147,20 +137,10 @@
     parser.add_argument('--training_size', type=int, help='Size of the training set to use (set 0 for the full set)', default=0)
     parser.add_argument('--test_size', type=int, help='Size of the test set to use', default=40504)
     parser.add_argument('--epochs', type=int, help='Number of Epochs to use for Training the A2C Network', default=100)
-<<<<<<< HEAD
     parser.add_argument('--episodes', type=int, help='Number of Episodes to use for Training the A2C Network', default=10000)
     parser.add_argument('--pretrained', type=bool, help='Number of Episodes to use for Training the A2C Network', default=True)
     parser.add_argument('--test_model', type=str, help='Test a pretrained advantage actor critic model', default="")
     parser.add_argument('--postprocess', type=bool, help='Post process data to download images from the validation cycle', default=True)
-=======
-    parser.add_argument('--episodes', type=int, help='Number of Episodes to use for Training the A2C Network',
-                        default=10000)
-    parser.add_argument('--pretrained', type=int, help='Flag to switch between using pretrained models or training from scratch, use 0 to train from scratch',
-                        default=1)
-    parser.add_argument('--postprocess', type=bool,
-                        help='Post process data to download images from the validation cycle',
-                        default=True)
->>>>>>> c03b89a8
     parser.add_argument('--plot', type=int, help='records the data for tensorboard plots after this many episodes', default=10)
         
 
