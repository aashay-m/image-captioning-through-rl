import os
import json
import h5py
import sys
import time
import argparse

import numpy as np

import torch
import torch.optim as optim
import torch.nn as nn
from torch.nn import functional as F
from torchsummary import summary

from datetime import datetime

from metrics import *
from utility_functions import *
from reinforcement_learning_models import *

# defaults and params
device = "cuda"
BASE_DIR = os.path.join('datasets', 'coco_captioning')
REAL_CAPTIONS_FILE = 'real_captions.txt'
GENERATED_CAPTIONS_FILE = 'generated_captions.txt'
IMAGE_URL_FILENAME = 'image_url.txt'
LOG_DIR = ""
A2CNETWORK_WEIGHTS_FILE = 'a2cNetwork.pt'
RESULTS_FILE = 'results.txt'
BEST_SCORE_FILENAME = 'best_scores.txt'
BEST_SCORE_IMAGES_PATH = 'best_scores_images'


# os.environ["JAVA_HOME"] = "/usr/bin/java"
# sys.path.append("/usr/bin/java")


def calculate_a2cNetwork_score(image_caption_data):
    real_captions_filename = image_caption_data["real_captions_path"]
    generated_captions_filename = image_caption_data["generated_captions_path"]

    ref, hypo = load_textfiles(real_captions_filename, generated_captions_filename)
    network_score = str(score(ref, hypo))
    print(network_score)

    results_filename = os.path.join(LOG_DIR, RESULTS_FILE)
    with open(results_filename, 'a') as f:
        f.write('\n' + '-' * 10 + ' results ' + '-' * 10 + '\n')
        f.write(network_score)
        f.write('\n' + '-' * 10 + ' results ' + '-' * 10 + '\n')


def setup():
    global LOG_DIR, device

    # torch.backends.cudnn.enabled = False
    # device = "cpu"
    device = torch.device("cuda" if torch.cuda.is_available() else "cpu")
    if torch.cuda.is_available():
        print_green(f"[Info] Working on: {device}, device_name: {torch.cuda.get_device_name(0)} ")
    else:
        print_green(f"[Info] Working on: {device}")
<<<<<<< HEAD
    
    if base_path is not None:
        LOG_DIR = base_path
    else:
        current_time_str = str(datetime.now().strftime("%d-%b-%Y_%H_%M_%S"))
        LOG_DIR = os.path.join('logs', current_time_str)
        os.makedirs(LOG_DIR)
=======

    current_time_str = str(datetime.now().strftime("%d-%b-%Y_%H_%M_%S"))
    LOG_DIR = os.path.join('logs', current_time_str)
    os.makedirs(LOG_DIR)
>>>>>>> 0d445854

    save_paths = {
        "model_path": os.path.join(LOG_DIR, A2CNETWORK_WEIGHTS_FILE),
        "results_path": os.path.join(LOG_DIR, RESULTS_FILE),
    }

    image_caption_data = {
        "real_captions_path": os.path.join(LOG_DIR, REAL_CAPTIONS_FILE),
        "generated_captions_path": os.path.join(LOG_DIR, GENERATED_CAPTIONS_FILE),
        "image_urls_path": os.path.join(LOG_DIR, IMAGE_URL_FILENAME),
        "best_score_file_path": os.path.join(LOG_DIR, BEST_SCORE_FILENAME),
        "best_score_images_path": os.path.join(LOG_DIR, BEST_SCORE_IMAGES_PATH),
    }

    network_paths = {
        "reward_network": "models/rewardNetwork.pt",
        "policy_network": "models/policyNetwork.pt",
        "value_network": "models/valueNetwork.pt",
    }

    return save_paths, image_caption_data, network_paths

def main(args):

    if os.path.isdir(os.path.split(args.test_model)[0]):
        base_path = os.path.split(args.test_model)[0]
    else:
        base_path = None
    save_paths, image_caption_data, network_paths = setup()

    max_train = None if args.training_size == 0 else args.training_size  # set None for whole training dataset
    max_train_str = '' if max_train == None else str(max_train)
    print_green(f'[Info] Loading COCO dataset {max_train_str}')
    data = load_data(base_dir=BASE_DIR, max_train=max_train, print_keys=True)
    print_green(f'[Info] COCO dataset loaded')

    
    if os.path.isfile(args.test_model) and os.path.split(args.test_model)[1] == "a2cNetwork.pt":
        print_green(f'[Info] Loading A2C Network')
        a2cNetwork = load_a2c_models(args.test_model, data, network_paths)
        print_green(f'[Info] A2C Network loaded')
    else:
        print_green(f'[Info] Training A2C Network')
        with torch.autograd.set_detect_anomaly(True):
            if args.curriculum:
                a2cNetwork = train_a2c_network_curriculum(train_data=data, save_paths=save_paths, network_paths=network_paths, \
                            plot_dir = LOG_DIR,curriculum=[2,4,6,8,10],epoch_count=args.epochs, episodes=args.episodes,usePretrained=args.pretrained,plot_freq=args.plot)
            else:
                a2cNetwork = train_a2c_network(train_data=data, save_paths=save_paths, network_paths=network_paths, \
                            plot_dir = LOG_DIR,epoch_count=args.epochs, episodes=args.episodes,usePretrained=args.pretrained,plot_freq=args.plot)
                        # set the flag usePretrained to use the pretrained models. It is true by default.
            print_green(f'[Info] A2C Network trained')


    print_green(f'[Info] Testing A2C Network')
    test_a2c_network(a2cNetwork, test_data=data, \
                            image_caption_data=image_caption_data, data_size=args.test_size)
    print_green(f'[Info] A2C Network Tested')

    print_green(f'[Info] A2C Network score - start')
    calculate_a2cNetwork_score(image_caption_data)
    print_green(f'[Info] A2C Network score - end')

    if args.postprocess:
        print_green(f'[Info] Post-processing - start')
        post_process_data(image_caption_data)
        print_green(f'[Info] Post-processing - end')

    print_green(f'[Info] Logs saved in dir: {LOG_DIR}')


if __name__ == "__main__":
    parser = argparse.ArgumentParser(description='Generate Image Captions through Deep Reinforcement Learning')

    parser.add_argument('--training_size', type=int, help='Size of the training set to use (set 0 for the full set)', default=0)
    parser.add_argument('--test_size', type=int, help='Size of the test set to use', default=40504)
    parser.add_argument('--epochs', type=int, help='Number of Epochs to use for Training the A2C Network', default=100)
    parser.add_argument('--episodes', type=int, help='Number of Episodes to use for Training the A2C Network', default=10000)
    parser.add_argument('--pretrained', type=bool, help='Number of Episodes to use for Training the A2C Network', default=True)
    parser.add_argument('--test_model', type=str, help='Test a pretrained advantage actor critic model', default="")
    parser.add_argument('--postprocess', type=bool, help='Post process data to download images from the validation cycle', default=True)
    parser.add_argument('--plot', type=int, help='records the data for tensorboard plots after this many episodes', default=10)

    parser.add_argument('--curriculum',type=bool,help='Use curriculum training approach',default=False)
        
    args = parser.parse_args()

    main(args)<|MERGE_RESOLUTION|>--- conflicted
+++ resolved
@@ -61,20 +61,10 @@
         print_green(f"[Info] Working on: {device}, device_name: {torch.cuda.get_device_name(0)} ")
     else:
         print_green(f"[Info] Working on: {device}")
-<<<<<<< HEAD
-    
-    if base_path is not None:
-        LOG_DIR = base_path
-    else:
-        current_time_str = str(datetime.now().strftime("%d-%b-%Y_%H_%M_%S"))
-        LOG_DIR = os.path.join('logs', current_time_str)
-        os.makedirs(LOG_DIR)
-=======
 
     current_time_str = str(datetime.now().strftime("%d-%b-%Y_%H_%M_%S"))
     LOG_DIR = os.path.join('logs', current_time_str)
     os.makedirs(LOG_DIR)
->>>>>>> 0d445854
 
     save_paths = {
         "model_path": os.path.join(LOG_DIR, A2CNETWORK_WEIGHTS_FILE),
