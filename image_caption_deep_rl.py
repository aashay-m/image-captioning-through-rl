import os
import json
import h5py
import sys
import time
import argparse

import numpy as np

import torch
import torch.optim as optim
import torch.nn as nn
from torch.nn import functional as F
from torchsummary import summary

from datetime import datetime

from metrics import *
from utility_functions import *
from reinforcement_learning_models import *

# defaults and params
device = "cuda"
BASE_DIR = os.path.join('datasets', 'coco_captioning')
REAL_CAPTIONS_FILE = 'real_captions.txt'
GENERATED_CAPTIONS_FILE = 'generated_captions.txt'
IMAGE_URL_FILENAME = 'image_url.txt'
LOG_DIR = ""
A2CNETWORK_WEIGHTS_FILE = 'a2cNetwork.pt'
RESULTS_FILE = 'results.txt'
BEST_SCORE_FILENAME = 'best_scores.txt'
BEST_SCORE_IMAGES_PATH = 'best_scores_images'


# os.environ["JAVA_HOME"] = "/usr/bin/java"
# sys.path.append("/usr/bin/java")


def calculate_a2cNetwork_score(image_caption_data):
    real_captions_filename = image_caption_data["real_captions_path"]
    generated_captions_filename = image_caption_data["generated_captions_path"]

    ref, hypo = load_textfiles(real_captions_filename, generated_captions_filename)
    network_score = str(score(ref, hypo))
    print(network_score)

    results_filename = os.path.join(LOG_DIR, RESULTS_FILE)
    with open(results_filename, 'a') as f:
        f.write('\n' + '-' * 10 + ' results ' + '-' * 10 + '\n')
        f.write(network_score)
        f.write('\n' + '-' * 10 + ' results ' + '-' * 10 + '\n')


def setup(base_path=None):
    global LOG_DIR, device

    # torch.backends.cudnn.enabled = False
    # device = "cpu"
    device = torch.device("cuda" if torch.cuda.is_available() else "cpu")
    if torch.cuda.is_available():
        print_green(f"[Info] Working on: {device}, device_name: {torch.cuda.get_device_name(0)} ")
    else:
        print_green(f"[Info] Working on: {device}")

    if base_path is not None:
        LOG_DIR = base_path
    else:
        current_time_str = str(datetime.now().strftime("%d-%b-%Y_%H_%M_%S"))
        LOG_DIR = os.path.join('logs', current_time_str)
        os.makedirs(LOG_DIR)

    save_paths = {
        "model_path": os.path.join(LOG_DIR, A2CNETWORK_WEIGHTS_FILE),
        "results_path": os.path.join(LOG_DIR, RESULTS_FILE),
    }

    image_caption_data = {
        "real_captions_path": os.path.join(LOG_DIR, REAL_CAPTIONS_FILE),
        "generated_captions_path": os.path.join(LOG_DIR, GENERATED_CAPTIONS_FILE),
        "image_urls_path": os.path.join(LOG_DIR, IMAGE_URL_FILENAME),
        "best_score_file_path": os.path.join(LOG_DIR, BEST_SCORE_FILENAME),
        "best_score_images_path": os.path.join(LOG_DIR, BEST_SCORE_IMAGES_PATH),
    }

    network_paths = {
        "reward_network": "models/rewardNetwork.pt",
        "policy_network": "models/policyNetwork.pt",
        "value_network": "models/valueNetwork.pt",
    }

    return save_paths, image_caption_data, network_paths

def main(args):
<<<<<<< HEAD

    if os.path.isdir(os.path.split(args.test_model)[0]):
        base_path = os.path.split(args.test_model)[0]
    else:
        base_path = None
    save_paths, image_caption_data, network_paths = setup(base_path)
=======
    save_paths, image_caption_data, network_paths = setup()
>>>>>>> c4dd9810

    max_train = None if args.training_size == 0 else args.training_size  # set None for whole training dataset
    max_train_str = '' if max_train == None else str(max_train)
    print_green(f'[Info] Loading COCO dataset {max_train_str}')
    data = load_data(base_dir=BASE_DIR, max_train=max_train, print_keys=True)
    print_green(f'[Info] COCO dataset loaded')

    if os.path.isfile(args.test_model) and os.path.split(args.test_model)[1] == "a2cNetwork.pt":
        print_green(f'[Info] Loading A2C Network')
        a2cNetwork = load_a2c_models(args.test_model, data, network_paths)
        print_green(f'[Info] A2C Network loaded')
    else:
        print_green(f'[Info] Training A2C Network')
        a2cNetwork = train_a2c_network(train_data=data, save_paths=save_paths, network_paths=network_paths, \
<<<<<<< HEAD
                        epoch_count=args.epochs, episodes=args.episodes, usePretrained=args.pretrained) 
        print_green(f'[Info] A2C Network trained')
=======
                        epoch_count=args.epochs, episodes=args.episodes,usePretrained=args.pretrained,plot_freq=args.plot)
                        # set the flag usePretrained to use the pretrained models. It is true by default.
    print_green(f'[Info] A2C Network trained')
>>>>>>> c4dd9810

    print_green(f'[Info] Testing A2C Network')
    test_a2c_network(a2cNetwork, test_data=data, \
                            image_caption_data=image_caption_data, data_size=args.test_size)
    print_green(f'[Info] A2C Network Tested')

    print_green(f'[Info] A2C Network score - start')
    calculate_a2cNetwork_score(image_caption_data)
    print_green(f'[Info] A2C Network score - end')

    if args.postprocess:
        print_green(f'[Info] Post-processing - start')
        post_process_data(image_caption_data)
        print_green(f'[Info] Post-processing - end')

    print_green(f'[Info] Logs saved in dir: {LOG_DIR}')


if __name__ == "__main__":
    parser = argparse.ArgumentParser(description='Generate Image Captions through Deep Reinforcement Learning')

    parser.add_argument('--training_size', type=int, help='Size of the training set to use (set 0 for the full set)',
                        default=0)
    parser.add_argument('--test_size', type=int, help='Size of the test set to use', default=40504)
    parser.add_argument('--epochs', type=int, help='Number of Epochs to use for Training the A2C Network', default=100)
<<<<<<< HEAD
    parser.add_argument('--episodes', type=int, help='Number of Episodes to use for Training the A2C Network', default=10000)
    parser.add_argument('--pretrained', type=bool, help='Whether to use pretrained models for policy, value, and reward networks.', default=True)
    parser.add_argument('--test_model', type=str, help='Test a pretrained advantage actor critic model', default="")
=======
    parser.add_argument('--episodes', type=int, help='Number of Episodes to use for Training the A2C Network',
                        default=10000)
    parser.add_argument('--pretrained', type=bool, help='Number of Episodes to use for Training the A2C Network',
                        default=True)
    parser.add_argument('--postprocess', type=bool,
                        help='Post process data to download images from the validation cycle',
                        default=True)
    parser.add_argument('--plot', type=int, help='records the data for tensorboard plots after this many episodes', default=10)
        
>>>>>>> c4dd9810

    args = parser.parse_args()

    main(args)<|MERGE_RESOLUTION|>--- conflicted
+++ resolved
@@ -91,16 +91,12 @@
     return save_paths, image_caption_data, network_paths
 
 def main(args):
-<<<<<<< HEAD
 
     if os.path.isdir(os.path.split(args.test_model)[0]):
         base_path = os.path.split(args.test_model)[0]
     else:
         base_path = None
     save_paths, image_caption_data, network_paths = setup(base_path)
-=======
-    save_paths, image_caption_data, network_paths = setup()
->>>>>>> c4dd9810
 
     max_train = None if args.training_size == 0 else args.training_size  # set None for whole training dataset
     max_train_str = '' if max_train == None else str(max_train)
@@ -115,14 +111,8 @@
     else:
         print_green(f'[Info] Training A2C Network')
         a2cNetwork = train_a2c_network(train_data=data, save_paths=save_paths, network_paths=network_paths, \
-<<<<<<< HEAD
-                        epoch_count=args.epochs, episodes=args.episodes, usePretrained=args.pretrained) 
+                        epoch_count=args.epochs, episodes=args.episodes, usePretrained=args.pretrained, plot_freq=args.plot) 
         print_green(f'[Info] A2C Network trained')
-=======
-                        epoch_count=args.epochs, episodes=args.episodes,usePretrained=args.pretrained,plot_freq=args.plot)
-                        # set the flag usePretrained to use the pretrained models. It is true by default.
-    print_green(f'[Info] A2C Network trained')
->>>>>>> c4dd9810
 
     print_green(f'[Info] Testing A2C Network')
     test_a2c_network(a2cNetwork, test_data=data, \
@@ -144,25 +134,15 @@
 if __name__ == "__main__":
     parser = argparse.ArgumentParser(description='Generate Image Captions through Deep Reinforcement Learning')
 
-    parser.add_argument('--training_size', type=int, help='Size of the training set to use (set 0 for the full set)',
-                        default=0)
+    parser.add_argument('--training_size', type=int, help='Size of the training set to use (set 0 for the full set)', default=0)
     parser.add_argument('--test_size', type=int, help='Size of the test set to use', default=40504)
     parser.add_argument('--epochs', type=int, help='Number of Epochs to use for Training the A2C Network', default=100)
-<<<<<<< HEAD
     parser.add_argument('--episodes', type=int, help='Number of Episodes to use for Training the A2C Network', default=10000)
-    parser.add_argument('--pretrained', type=bool, help='Whether to use pretrained models for policy, value, and reward networks.', default=True)
+    parser.add_argument('--pretrained', type=bool, help='Number of Episodes to use for Training the A2C Network', default=True)
     parser.add_argument('--test_model', type=str, help='Test a pretrained advantage actor critic model', default="")
-=======
-    parser.add_argument('--episodes', type=int, help='Number of Episodes to use for Training the A2C Network',
-                        default=10000)
-    parser.add_argument('--pretrained', type=bool, help='Number of Episodes to use for Training the A2C Network',
-                        default=True)
-    parser.add_argument('--postprocess', type=bool,
-                        help='Post process data to download images from the validation cycle',
-                        default=True)
+    parser.add_argument('--postprocess', type=bool, help='Post process data to download images from the validation cycle', default=True)
     parser.add_argument('--plot', type=int, help='records the data for tensorboard plots after this many episodes', default=10)
         
->>>>>>> c4dd9810
 
     args = parser.parse_args()
 
