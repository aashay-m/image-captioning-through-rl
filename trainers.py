--- conflicted
+++ resolved
@@ -261,12 +261,8 @@
 
     a2c_network = AdvantageActorCriticNetwork(value_network, policy_network).to(device)
     a2c_network.train(True)
-<<<<<<< HEAD
-    optimizer = optim.Adam(a2c_network.parameters(), lr=0.001)
-=======
 
     optimizer = optim.Adam(a2c_network.parameters(), lr=0.0001)
->>>>>>> edbef705
 
     print(f'[Training] train_data len = {len(train_data["train_captions"])}')
     print(f'[Training] episodes = {batch_size}')
