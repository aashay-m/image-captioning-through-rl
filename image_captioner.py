import argparse
from datetime import datetime
from trainers import *
import warnings

# defaults and params
device = "cuda"
BASE_DIR = os.path.join('datasets', 'coco_captioning')
REAL_CAPTIONS_FILE = 'real_captions.txt'
GENERATED_CAPTIONS_FILE = 'generated_captions.txt'
IMAGE_URL_FILENAME = 'image_url.txt'
LOG_DIR = ""

A2C_NETWORK_WEIGHTS_FILE = 'a2cNetwork.pt'
REWARD_NETWORK_WEIGHTS_FILE = 'rewardNetwork.pt'
POLICY_NETWORK_WEIGHTS_FILE = 'policyNetwork.pt'
VALUE_NETWORK_WEIGHTS_FILE = 'valueNetwork.pt'
RESULTS_FILE = 'results.txt'

BEST_SCORE_FILENAME = 'best_scores.txt'
BEST_SCORE_IMAGES_PATH = 'best_scores_images'
<<<<<<< HEAD
CURRICILUM_LEVELS = [3,6,9,12,15]#[2,3,5,7,11,13]
=======
# CURRICILUM_LEVELS = [2, 4, 6, 8, 10, 12, 14, 16]
CURRICILUM_LEVELS = [3, 6, 9, 12, 15]
>>>>>>> fcce85ea

def setup(args):

    global LOG_DIR, device

    device = torch.device("cuda" if torch.cuda.is_available() else "cpu")
    if torch.cuda.is_available():
        print_green(f"[Info] Working on: {device}, device_name: {torch.cuda.get_device_name(0)} ")
    else:
        print_green(f"[Info] Working on: {device}")

    if os.path.isdir(os.path.split(args.test_model)[0]):
        LOG_DIR = os.path.split(args.test_model)[0]
    else:
        current_time_str = str(datetime.now().strftime("%d-%b-%Y_%H_%M_%S"))
        LOG_DIR = os.path.join('logs', current_time_str)
        os.makedirs(LOG_DIR)

    warnings.filterwarnings("ignore", category=UserWarning)

    a2c_file = get_filename(A2C_NETWORK_WEIGHTS_FILE, args.curriculum)
    results_file = get_filename(RESULTS_FILE, args.curriculum)
    generated_captions_file = get_filename(GENERATED_CAPTIONS_FILE, args.curriculum)

    save_paths = {
        "model_path": os.path.join(LOG_DIR, a2c_file),
        "results_path": os.path.join(LOG_DIR, results_file),
    }

    image_caption_data = {
        "real_captions_path": os.path.join(LOG_DIR, REAL_CAPTIONS_FILE),
        "generated_captions_path": os.path.join(LOG_DIR, generated_captions_file),
        "image_urls_path": os.path.join(LOG_DIR, IMAGE_URL_FILENAME),
        "best_score_file_path": os.path.join(LOG_DIR, BEST_SCORE_FILENAME),
        "best_score_images_path": os.path.join(LOG_DIR, BEST_SCORE_IMAGES_PATH),
    }

    MODEL_DIRECTORY = args.pretrained_path
    network_paths = {
        "reward_network": os.path.join(MODEL_DIRECTORY, REWARD_NETWORK_WEIGHTS_FILE),
        "policy_network": os.path.join(MODEL_DIRECTORY, POLICY_NETWORK_WEIGHTS_FILE),
        "value_network": os.path.join(MODEL_DIRECTORY, VALUE_NETWORK_WEIGHTS_FILE),
    }

    return save_paths, image_caption_data, network_paths

def main(args):

    save_paths, image_caption_data, network_paths = setup(args)

    max_train = None if args.training_size == 0 else args.training_size  # set None for whole training dataset
    max_train_str = '' if max_train == None else str(max_train)
    print_green(f'[Info] Loading COCO dataset {max_train_str}')
    data = load_data(base_dir=BASE_DIR, max_train=max_train, print_keys=True)
    print_green(f'[Info] COCO dataset loaded')

    train_corpus = None
    if args.train_word2vec != "none":
        print_green(f'[Info] Loading Word Embeddings {args.train_word2vec}')
        print_green(f'[Info] Loading Corpus')
        train_corpus = get_preprocessed_corpus(BASE_DIR)
        print_green(f'[Info] Corpus Loaded With {len(train_corpus)} Lines')
        data["embeddings"] = load_word_embeddings(args.train_word2vec, data, train_corpus)
        print_green(f'[Info] Done Loading Word Embeddings')
    else:
        data["embeddings"] = None

    if os.path.isfile(args.test_model) and "a2cNetwork" in os.path.split(args.test_model)[1]:
        print_green(f'[Info] Loading A2C Network')
        a2c_network = load_a2c_models(args.test_model, data, network_paths)
        print_green(f'[Info] A2C Network loaded')
    else:
        if args.curriculum:
            curriculum = CURRICILUM_LEVELS
        else:
            curriculum = None

        print_green(f'[Info] Training A2C Network')
        a2c_network = train_a2c_network(train_data=data, \
                        save_paths=save_paths, network_paths=network_paths, \
                            plot_dir=LOG_DIR, epoch_count=args.epochs, batch_size=args.episodes, \
                                    retrain_all=args.retrain, curriculum=curriculum)
        print_green(f'[Info] A2C Network trained')

    print_green(f'[Info] Testing A2C Network')
    test_a2c_network(a2c_network, test_data=data, \
                        image_caption_data=image_caption_data, data_size=args.test_size)
    print_green(f'[Info] A2C Network Tested')

    print_green(f'[Info] A2C Network score - start')
    calculate_a2cNetwork_score(image_caption_data, save_paths)
    print_green(f'[Info] A2C Network score - end')

    if args.postprocess:
        print_green(f'[Info] Post-processing - start')
        post_process_data(image_caption_data)
        print_green(f'[Info] Post-processing - end')

    print_green(f'[Info] Logs saved in dir: {LOG_DIR}')


if __name__ == "__main__":

    parser = argparse.ArgumentParser(description='Generate Image Captions through Deep Reinforcement Learning')

    parser.add_argument('--training_size', type=int, help='Size of the training set to use (set 0 for the full set)', default=0)
    parser.add_argument('--test_size', type=int, help='Size of the test set to use', default=40504)

    parser.add_argument('--epochs', type=int, help='Number of Epochs to use for Training the A2C Network', default=10000)
    parser.add_argument('--episodes', type=int, help='Number of Episodes to use for Training the A2C Network', default=512)

    parser.add_argument('--retrain', action='store_true', help='Whether to retrain value, policy and reward networks', default=False)
    parser.add_argument('--postprocess', action='store_true', help='Post process data to download images from the validation cycle', default=False)
    parser.add_argument('--curriculum', action='store_true', help='Use curriculum training approach',default=False)

    parser.add_argument('--test_model', type=str, help='Test a pretrained advantage actor critic model', default="")
    parser.add_argument('--pretrained_path', type=str, help='Location of pretrained model files', default="models_pretrained")

    # choices: ["none", "conceptnet", "word2vec", "fasttext", "glove", "path/to/word/embedding/model"]
    parser.add_argument('--pretrained_word2vec', type=str, help='Word Embedding model to use', default="none")
    parser.add_argument('--train_word2vec', type=str, choices=["none", "word2vec", "fasttext"], help='Whether to train a word embedding model on training data', default="none")
    args = parser.parse_args()

    main(args)<|MERGE_RESOLUTION|>--- conflicted
+++ resolved
@@ -19,12 +19,8 @@
 
 BEST_SCORE_FILENAME = 'best_scores.txt'
 BEST_SCORE_IMAGES_PATH = 'best_scores_images'
-<<<<<<< HEAD
-CURRICILUM_LEVELS = [3,6,9,12,15]#[2,3,5,7,11,13]
-=======
 # CURRICILUM_LEVELS = [2, 4, 6, 8, 10, 12, 14, 16]
 CURRICILUM_LEVELS = [3, 6, 9, 12, 15]
->>>>>>> fcce85ea
 
 def setup(args):
 
